--- conflicted
+++ resolved
@@ -254,13 +254,12 @@
       puts "Parsing #{parser.name} HTML"
       parser.parse
 
-<<<<<<< HEAD
-# foo = IANAParser.types['application']
-# foo.download("application.html")
-# foo.parse
-# foo = IANAParser.types['image']
-# foo.download("image.html")
-# foo.parse
+      if :text == save_type || :both == save_type
+        puts "Saving #{parser.name}.txt"
+        parser.save_text
+      end
+    end
+  end
 end
 
 desc "Shows known MIME type sources."
@@ -273,12 +272,4 @@
 http://www.feedforall.com/mime-types.htm
 http://www.iana.org/assignments/media-types/
   EOS
-=======
-      if :text == save_type || :both == save_type
-        puts "Saving #{parser.name}.txt"
-        parser.save_text
-      end
-    end
-  end
->>>>>>> 54cd4193
 end